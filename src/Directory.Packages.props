<Project>
  <PropertyGroup>
    <CommunityToolkitVersion>8.2.1</CommunityToolkitVersion>
    <DotNetVersion>8.0.0</DotNetVersion>
    <XUnit>2.5.0</XUnit>
    <GirCore>0.5.0</GirCore>
  </PropertyGroup>
  <ItemGroup>
    <PackageVersion Include="CommunityToolkit.Common" Version="8.2.2" />
    <PackageVersion Include="CommunityToolkit.Diagnostics" Version="8.2.2" />
    <PackageVersion Include="CommunityToolkit.Mvvm" Version="$(CommunityToolkitVersion)" />
    <PackageVersion Include="coverlet.collector" Version="6.0.0" />
    <PackageVersion Include="FluentAssertions" Version="6.11.0" />
    <PackageVersion Include="FuzzySharp" Version="2.0.2" />
    <PackageVersion Include="GirCore.Adw-1" Version="$(GirCore)" />
    <PackageVersion Include="GirCore.Gtk-4.0" Version="$(GirCore)" />
    <PackageVersion Include="GirCore.WebKit-6.0" Version="$(GirCore)" />
    <PackageVersion Include="Markdig" Version="0.34.0" />
    <PackageVersion Include="Microsoft.AspNetCore.Components.Web" Version="$(DotNetVersion)" />
    <PackageVersion Include="Microsoft.AspNetCore.Components.WebView" Version="$(DotNetVersion)" />
    <PackageVersion Include="Microsoft.AspNetCore.Components.WebView.Wpf" Version="8.0.3" />
    <PackageVersion Include="Microsoft.CodeAnalysis.CSharp" Version="4.4.0" />
    <PackageVersion Include="Microsoft.CodeAnalysis.Analyzers" Version="3.3.4" />
    <PackageVersion Include="Microsoft.Extensions.FileProviders.Abstractions" Version="$(DotNetVersion)" />
    <PackageVersion Include="Microsoft.Extensions.FileProviders.Embedded" Version="$(DotNetVersion)" />
    <PackageVersion Include="Microsoft.Extensions.Logging" Version="$(DotNetVersion)" />
    <PackageVersion Include="Microsoft.Extensions.Logging.Abstractions" Version="8.0.1" />
    <PackageVersion Include="Microsoft.Extensions.Logging.Debug" Version="$(DotNetVersion)" />
    <PackageVersion Include="Microsoft.NET.Test.Sdk" Version="17.1.0" />
    <PackageVersion Include="Microsoft.TypeScript.MSBuild" Version="5.3.2" />
    <PackageVersion Include="Microsoft.Windows.CsWin32" Version="0.3.18-beta" />
    <PackageVersion Include="Moq" Version="4.18.4" />
    <PackageVersion Include="Newtonsoft.Json" Version="13.0.3" />
    <PackageVersion Include="NuGet.Packaging" Version="6.9.1" />
    <PackageVersion Include="Nuke.Common" Version="8.0.0" />
<<<<<<< HEAD
    <PackageVersion Include="OneOf" Version="3.0.271" />
=======
    <PackageVersion Include="OneOf" Version="3.0.263" />
>>>>>>> 8d4ea067
    <PackageVersion Include="SixLabors.ImageSharp" Version="3.1.4" />
    <PackageVersion Include="System.Text.Json" Version="$(DotNetVersion)" />
    <PackageVersion Include="System.CommandLine" Version="2.0.0-beta4.22272.1" />
    <PackageVersion Include="System.ComponentModel.Composition" Version="$(DotNetVersion)" />
    <PackageVersion Include="xunit" Version="$(XUnit)" />
    <PackageVersion Include="xunit.runner.visualstudio" Version="$(XUnit)" />
  </ItemGroup>
</Project><|MERGE_RESOLUTION|>--- conflicted
+++ resolved
@@ -33,11 +33,7 @@
     <PackageVersion Include="Newtonsoft.Json" Version="13.0.3" />
     <PackageVersion Include="NuGet.Packaging" Version="6.9.1" />
     <PackageVersion Include="Nuke.Common" Version="8.0.0" />
-<<<<<<< HEAD
     <PackageVersion Include="OneOf" Version="3.0.271" />
-=======
-    <PackageVersion Include="OneOf" Version="3.0.263" />
->>>>>>> 8d4ea067
     <PackageVersion Include="SixLabors.ImageSharp" Version="3.1.4" />
     <PackageVersion Include="System.Text.Json" Version="$(DotNetVersion)" />
     <PackageVersion Include="System.CommandLine" Version="2.0.0-beta4.22272.1" />
